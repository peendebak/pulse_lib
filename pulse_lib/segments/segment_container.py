"""
File contains an object that mananges segments. E.g. you are dealing with mutiple channels. 
This object also allows you to do operations on all segments at the same time.
"""

from pulse_lib.segments.segment_pulse import segment_pulse
from pulse_lib.segments.segment_IQ import segment_IQ
from pulse_lib.segments.segment_markers import segment_marker
from pulse_lib.segments.segment_HVI_variables import segment_HVI_variables

import pulse_lib.segments.utility.looping as lp
from pulse_lib.segments.utility.data_handling_functions import find_common_dimension, update_dimension, reduce_arr, upconvert_dimension
from pulse_lib.segments.utility.setpoint_mgr import setpoint_mgr
from pulse_lib.virtual_channel_constructors import virtual_pulse_channel_info
import uuid

import numpy as np
import datetime
import copy

class segment_container():
<<<<<<< HEAD
    '''
    Class containing all the single segments for for a series of channels.
    This is a organisational class.
    Class is capable of checking wheather upload is needed.
    Class is capable of termining what volatages are required for each channel.
    Class returns vmin/vmax data to awg object
    Class returns upload data as a numpy<double> array to awg object.
    '''
    def __init__(self, channel_names, markers = [], virtual_gates_objs = [], IQ_channels_objs = []):
        """
        initialize a container for segments.
        Args:
            channel_names (list<str>) : list with names of physical output channels on the AWG
            markers (list<str>) : declaration which of these channels are markers
            virtual_gates_objs (list<virtual_gates_constructor>) : list of object that define virtual gates
            IQ_channels_objs (list<IQ_channel_constructor>) : list of objects that define virtual IQ channels.
        """
        # physical + virtual channels
        self.channels = []
        self.render_mode = False
        self.id = uuid.uuid4()
        self._Vmin_max_data = dict()
        self._software_markers = segment_HVI_variables("HVI_markers")

        self._virtual_gates_objs = virtual_gates_objs
        self._IQ_channel_objs = IQ_channels_objs

        for name in channel_names:
            self._Vmin_max_data[name] = {"v_min" : None, "v_max" : None}
        
        self.prev_upload = datetime.datetime.utcfromtimestamp(0)

        
        # define real channels (+ markers)
        for name in channel_names:
            if name in markers:
                setattr(self, name, segment_marker(name, self._software_markers))
            else:
                setattr(self, name, segment_pulse(name, self._software_markers))
            self.channels.append(name)

        # define virtual gates
        for virtual_gates in virtual_gates_objs:
            # make segments for virtual gates.
            for virtual_gate_name in virtual_gates.virtual_gate_names:
                setattr(self, virtual_gate_name, segment_pulse(virtual_gate_name, self._software_markers, 'virtual_baseband'))
                self.channels.append(virtual_gate_name)


        # define virtual IQ channels
        for IQ_channels_obj in IQ_channels_objs:
            for virtual_channel_name in IQ_channels_obj.virtual_channel_map:
                setattr(self, virtual_channel_name.channel_name, segment_IQ(virtual_channel_name.channel_name, self._software_markers))
                self.channels.append(virtual_channel_name.channel_name)

        # add the reference between channels for baseband pulses (->virtual gates) and IQ channels.
        add_reference_channels(self, self._virtual_gates_objs, self._IQ_channel_objs)

        self._setpoints = setpoint_mgr()

    def __copy__(self):
        new = segment_container([])
        
        new._virtual_gates_objs = self._virtual_gates_objs
        new._IQ_channel_objs = self._IQ_channel_objs

        new.channels = copy.copy(self.channels)

        for chan_name in self.channels:
            chan = getattr(self, chan_name)
            new_chan = copy.copy(chan)
            setattr(new, chan_name,new_chan)

        new.render_mode = copy.copy(self.render_mode)
        new._Vmin_max_data = copy.copy(self._Vmin_max_data)
        new._software_markers = copy.copy(self._software_markers)
        new._setpoints = copy.copy(self._setpoints)
        
        # update the references in of all the channels
        add_reference_channels(new, self._virtual_gates_objs, self._IQ_channel_objs)

        return new
    
    @property
    def software_markers(self):
        return self._software_markers
    
    @software_markers.setter
    def software_markers(self, new_marker):
        self._software_markers = new_marker
        add_reference_channels(self, self._virtual_gates_objs, self._IQ_channel_objs)

    @property
    def shape(self):
        '''
        get combined shape of all the waveforms
        '''
        my_shape = (1,)
        for i in self.channels:
            dim = getattr(self, i).shape
            my_shape = find_common_dimension(my_shape, dim)

        return my_shape
    
    @property
    def ndim(self):
        return len(self.shape)
    
    @property
    def last_mod(self):
        time = datetime.datetime.utcfromtimestamp(0)
        for i in self.channels:
            if getattr(self, i, segment_single()).last_edit > time:
                time = getattr(self, i, segment_single()).last_edit
        return time

    @property
    def total_time(self):
        '''
        get the total time that will be uploaded for this segment to the AWG
        Returns:
            times (np.ndarray) : numpy array with the total time (maximum of all the channels), for all the different loops executed.
        '''

        shape = list(self.shape)
        n_channels = len(self.channels)
        
        time_data = np.empty([n_channels] + shape)
        
        for i in range(len(self.channels)):
            time_data[i] = upconvert_dimension(getattr(self, self.channels[i]).total_time, shape)

        times = np.amax(time_data, axis = 0)

        return times

    @property
    def _start_time(self):
        '''
        get the total time that will be uploaded for this segment to the AWG
        Returns:
            times (np.ndarray) : numpy array with the total time (maximum of all the channels), for all the different loops executed.
        '''

        shape = list(self.shape)
        n_channels = len(self.channels)
        
        time_data = np.empty([n_channels] + shape)

        for i in range(len(self.channels)):
            time_data[i] = upconvert_dimension(getattr(self, self.channels[i]).start_time, shape)

        times = np.amax(time_data, axis = 0)

        return times

    @property
    def setpoint_data(self):

        comb_setpoints = copy.deepcopy(self._setpoints)

        for i in self.channels:
            segment = getattr(self, i)
            comb_setpoints += segment.setpoints
        
        return comb_setpoints
    

    @property
    def Vmin_max_data(self):
        if self.prev_upload < self.last_mod:

            for i in range(len(self.channels)):
                self._Vmin_max_data[self.channels[i]]['v_min'] = getattr(self,self.channels[i]).v_min
                self._Vmin_max_data[self.channels[i]]['v_max'] = getattr(self,self.channels[i]).v_max

        return self._Vmin_max_data

    def append(self, other, time=None):
        '''
        append other segments the the current ones in the container.
        Args:
            other (segment_container) : other segment to append
        '''
        if not isinstance(other, segment_container):
            raise TypeError("segment_container object expected. Did you supply a single segment?")

        # make sure all object have a full size.
        my_shape = find_common_dimension(self.shape, other.shape)
        other.extend_dim(my_shape)
        self.extend_dim(my_shape)

        self._setpoints += other._setpoints

        if time == None:
            times = self.total_time

            time = lp.loop_obj()
            time.add_data(times, list(range(len(times.shape)-1, -1,-1)))
        for i in self.channels:
            segment = getattr(self, i)
            segment.append(getattr(other, i), time)

    def slice_time(self, start, stop):
        """
        slice time in a segment container
        Args:
            start (double) : start time of the slice
            stop (double) : stop time of the slice

        The slice_time function allows you to cut all the waveforms in the segment container in different sizes.
        This function should be handy for debugging, example usage would be, 
        You are runnning an algorithm and want to check what the measurement outcomes are though the whole algorithm.
        Pratically, you want to know
            0 -> 10ns (@10 ns still everything as expected?)
            0 -> 20ns
            0 -> ...
        This function would allow you to do that, e.g. by calling segment_container.cut_segment(0, lp.linspace(10,100,9))
        """
        for i in self.channels:
            segment = getattr(self, i)
            segment.slice_time(start, stop)

    def reset_time(self, extend_only = False):
        '''
        Args:
            extend_only (bool) : will just extend the time in the segment and not reset it if set to true [do not use when composing wavoforms...].
            
        Allings all segments togeter and sets the input time to 0,
        e.g. , 
        chan1 : waveform until 70 ns
        chan2 : waveform until 140ns
        -> totaltime will be 140 ns,
        when you now as a new pulse (e.g. at time 0, it will actually occur at 140 ns in both blocks)
        '''
        
        n_channels = len(self.channels)
        shape = list(self.shape)
        time_data = np.empty([n_channels] + shape)

        for i in range(len(self.channels)):
            time_data[i] = upconvert_dimension(getattr(self, self.channels[i]).total_time, shape)


        times = np.amax(time_data, axis = 0)
        times, axis = reduce_arr(times)

        if len(axis) == 0:
            loop_obj = times
        else:
            loop_obj = lp.loop_obj()
            loop_obj.add_data(times, axis)

        for i in self.channels:
            segment = getattr(self, i)
            segment.reset_time(loop_obj, False)

    def get_waveform(self, channel, index = [0], pre_delay=0, post_delay = 0, sample_rate=1e9):
        '''
        function to get the raw data of a waveform,
        inputs:
            channel (str) : channel name of the waveform you want
            index (tuple) :
            pre_delay (int) : extra offset in from of the waveform (start at negative time) (for a certain channel, as defined in channel delays)
            post_delay (int) : time gets appended to the waveform (for a certain channel)
        returns:
            np.ndarray[ndim=1, dtype=double] : waveform as a numpy array
        '''
        return getattr(self, channel).get_segment(index, pre_delay, post_delay, sample_rate)

    def extend_dim(self, shape=None, ref = False):
        '''
        extend the dimensions of the waveform to a given shape.
        Args:
            shape (tuple) : shape of the new waveform
            ref (bool) : put to True if you want to extend the dimension by using pointers instead of making full copies.
        If referencing is True, a pre-render will already be performed to make sure nothing is rendered double. 
        '''
        if shape is None:
            shape = self.shape

        
        for i in self.channels:
            if self.render_mode == False:
                getattr(self, i).data = update_dimension(getattr(self, i).data, shape, ref)
    
            if getattr(self, i).type == 'render' and self.render_mode == True:
                getattr(self, i)._pulse_data_all = update_dimension(getattr(self, i)._pulse_data_all, shape, ref)

        if self.render_mode == False:
            self._software_markers.data = update_dimension(self._software_markers.data, shape, ref)
        else:
            self._software_markers._pulse_data_all = update_dimension(self._software_markers.pulse_data_all, shape, ref)

    def add_HVI_marker(self, marker_name, t_off = 0):
        '''
        add a HVI marker that corresponds to the current time of the segment (defined by reset_time). 

        Args:
            marker_name (str) : name of the marker to add
            t_off (str) : offset to be given from the marker 
        '''
        times = lp.loop_obj()
        times.add_data(self._start_time, axis=list(range(self.ndim -1,-1,-1)))

        self.add_HVI_variable(marker_name, times + t_off, True)

    def add_HVI_variable(self, marker_name, value, time=False):
        """
        add time for the marker.
        Args:
            name (str) : name of the variable
            value (double) : value to assign to the variable
            time (bool) : if the value is a timestamp (determines behaviour when the variable is used in a sequence) (coresponding to a master clock)
        """
        self._software_markers._add_HVI_variable(marker_name, value, time)

    def enter_rendering_mode(self):
        '''
        put the segments into rendering mode, which means that they cannot be changed. All segments will get their final length at this moment.
        '''
        self.reset_time()
        self.render_mode = True
        for i in self.channels:
            getattr(self, i).render_mode =  True
            # make a pre-render all all the pulse data (e.g. compose channels, do not render in full).
            if getattr(self, i).type == 'render':
                getattr(self, i).pulse_data_all

    def add_master_clock(self, time):
        '''
        add a master clock to the segment.
        
        Args:
            time (float) :  effective time that this segment start in the sequence.

        At the moment only correction for the HVI marker, clock for the MW signal needs to be implemented here later.
        '''

        self._software_markers._add_global_time_shift(time)

    def exit_rendering_mode(self):
        '''
        exit rendering mode and clear all the ram that was used for the rendering.
        '''
        self.render_mode = False
        for i in self.channels:
            getattr(self, i).render_mode =  False
            getattr(self, i)._pulse_data_all = None

    def get_metadata(self):
        '''
        get_metadata
        '''
        metadata = {}
        for ch in self.channels:
            data = getattr(self,ch).data_tmp.baseband_pulse_data.localdata
            bb_d = {}
            j = 0
            for d in data:
                if not (d['stop'] - d['start'] < 1 or (d['v_start'] == 0 and d['v_stop'] == 0)):
                    bb_d[('p%i' %j)] = d
                    j += 1
            if bb_d:
                metadata[ch+'_baseband'] = bb_d
            
            pulsedata = getattr(self,ch).data_tmp.MW_pulse_data
            if pulsedata:
                all_pulse = {}
                for (i,pulse) in enumerate(pulsedata):
                    pd = {}
                    pd['start'] = pulse.start
                    pd['stop'] = pulse.stop
                    pd['amplitude'] = pulse.amplitude
                    pd['frequency'] = pulse.frequency
                    pd['start_phase'] = pulse.start_phase
                    pd['AM_envelope'] = pulse.envelope.AM_envelope_function.__repr__() 
                    pd['PM_envelope'] = pulse.envelope.PM_envelope_function.__repr__()
                    all_pulse[('p%i' %i)] = pd
                metadata[ch+'_pulses'] = all_pulse
        return metadata
            
=======
	'''
	Class containing all the single segments for for a series of channels.
	This is a organisational class.
	Class is capable of checking wheather upload is needed.
	Class is capable of termining what volatages are required for each channel.
	Class returns vmin/vmax data to awg object
	Class returns upload data as a numpy<double> array to awg object.
	'''
	def __init__(self, channel_names, markers = [], virtual_gates_objs = [], IQ_channels_objs = []):
		"""
		initialize a container for segments.
		Args:
			channel_names (list<str>) : list with names of physical output channels on the AWG
			markers (list<str>) : declaration which of these channels are markers
			virtual_gates_objs (list<virtual_gates_constructor>) : list of object that define virtual gates
			IQ_channels_objs (list<IQ_channel_constructor>) : list of objects that define virtual IQ channels.
		"""
		# physical + virtual channels
		self.channels = []
		self.render_mode = False
		self.id = uuid.uuid4()
		self._Vmin_max_data = dict()
		self._software_markers = segment_HVI_variables("HVI_markers")

		self._virtual_gates_objs = virtual_gates_objs
		self._IQ_channel_objs = IQ_channels_objs

		for name in channel_names:
			self._Vmin_max_data[name] = {"v_min" : None, "v_max" : None}
		
		self.prev_upload = datetime.datetime.utcfromtimestamp(0)

		
		# define real channels (+ markers)
		for name in channel_names:
			if name in markers:
				setattr(self, name, segment_marker(name, self._software_markers))
			else:
				setattr(self, name, segment_pulse(name, self._software_markers))
			self.channels.append(name)

		# define virtual gates
		for virtual_gates in virtual_gates_objs:
			# make segments for virtual gates.
			for virtual_gate_name in virtual_gates.virtual_gate_names:
				setattr(self, virtual_gate_name, segment_pulse(virtual_gate_name, self._software_markers, 'virtual_baseband'))
				self.channels.append(virtual_gate_name)


		# define virtual IQ channels
		for IQ_channels_obj in IQ_channels_objs:
			for virtual_channel_name in IQ_channels_obj.virtual_channel_map:
				setattr(self, virtual_channel_name.channel_name, segment_IQ(virtual_channel_name.channel_name, self._software_markers))
				self.channels.append(virtual_channel_name.channel_name)

		# add the reference between channels for baseband pulses (->virtual gates) and IQ channels.
		add_reference_channels(self, self._virtual_gates_objs, self._IQ_channel_objs)

		self._setpoints = setpoint_mgr()

	def __copy__(self):
		new = segment_container([])
		
		new._virtual_gates_objs = self._virtual_gates_objs
		new._IQ_channel_objs = self._IQ_channel_objs

		new.channels = copy.copy(self.channels)

		for chan_name in self.channels:
			chan = getattr(self, chan_name)
			new_chan = copy.copy(chan)
			setattr(new, chan_name,new_chan)

		new.render_mode = copy.copy(self.render_mode)
		new._Vmin_max_data = copy.copy(self._Vmin_max_data)
		new._software_markers = copy.copy(self._software_markers)
		new._setpoints = copy.copy(self._setpoints)
		
		# update the references in of all the channels
		add_reference_channels(new, self._virtual_gates_objs, self._IQ_channel_objs)

		return new
	
	@property
	def software_markers(self):
		return self._software_markers
	
	@software_markers.setter
	def software_markers(self, new_marker):
		self._software_markers = new_marker
		add_reference_channels(self, self._virtual_gates_objs, self._IQ_channel_objs)

	@property
	def shape(self):
		'''
		get combined shape of all the waveforms
		'''
		my_shape = (1,)
		for i in self.channels:
			dim = getattr(self, i).shape
			my_shape = find_common_dimension(my_shape, dim)

		return my_shape
	
	@property
	def ndim(self):
		return len(self.shape)
	
	@property
	def last_mod(self):
		time = datetime.datetime.utcfromtimestamp(0)
		for i in self.channels:
			if getattr(self, i, segment_single()).last_edit > time:
				time = getattr(self, i, segment_single()).last_edit
		return time

	@property
	def total_time(self):
		'''
		get the total time that will be uploaded for this segment to the AWG
		Returns:
			times (np.ndarray) : numpy array with the total time (maximum of all the channels), for all the different loops executed.
		'''

		shape = list(self.shape)
		n_channels = len(self.channels)
		
		time_data = np.empty([n_channels] + shape)
		
		for i in range(len(self.channels)):
			time_data[i] = upconvert_dimension(getattr(self, self.channels[i]).total_time, shape)

		times = np.amax(time_data, axis = 0)

		return times

	@property
	def _start_time(self):
		'''
		get the total time that will be uploaded for this segment to the AWG
		Returns:
			times (np.ndarray) : numpy array with the total time (maximum of all the channels), for all the different loops executed.
		'''

		shape = list(self.shape)
		n_channels = len(self.channels)
		
		time_data = np.empty([n_channels] + shape)

		for i in range(len(self.channels)):
			time_data[i] = upconvert_dimension(getattr(self, self.channels[i]).start_time, shape)

		times = np.amax(time_data, axis = 0)

		return times

	@property
	def setpoint_data(self):

		comb_setpoints = copy.deepcopy(self._setpoints)

		for i in self.channels:
			segment = getattr(self, i)
			comb_setpoints += segment.setpoints
		
		return comb_setpoints
	

	@property
	def Vmin_max_data(self):
		if self.prev_upload < self.last_mod:

			for i in range(len(self.channels)):
				self._Vmin_max_data[self.channels[i]]['v_min'] = getattr(self,self.channels[i]).v_min
				self._Vmin_max_data[self.channels[i]]['v_max'] = getattr(self,self.channels[i]).v_max

		return self._Vmin_max_data

	def append(self, other, time=None):
		'''
		append other segments the the current ones in the container.
		Args:
			other (segment_container) : other segment to append
		'''
		if not isinstance(other, segment_container):
			raise TypeError("segment_container object expected. Did you supply a single segment?")

		# make sure all object have a full size.
		my_shape = find_common_dimension(self.shape, other.shape)
		other.extend_dim(my_shape)
		self.extend_dim(my_shape)

		self._setpoints += other._setpoints

		if time == None:
			times = self.total_time

			time = lp.loop_obj()
			time.add_data(times, list(range(len(times.shape)-1, -1,-1)))
		for i in self.channels:
			segment = getattr(self, i)
			segment.append(getattr(other, i), time)

	def slice_time(self, start, stop):
		"""
		slice time in a segment container
		Args:
			start (double) : start time of the slice
			stop (double) : stop time of the slice

		The slice_time function allows you to cut all the waveforms in the segment container in different sizes.
		This function should be handy for debugging, example usage would be, 
		You are runnning an algorithm and want to check what the measurement outcomes are though the whole algorithm.
		Pratically, you want to know
			0 -> 10ns (@10 ns still everything as expected?)
			0 -> 20ns
			0 -> ...
		This function would allow you to do that, e.g. by calling segment_container.cut_segment(0, lp.linspace(10,100,9))
		"""
		for i in self.channels:
			segment = getattr(self, i)
			segment.slice_time(start, stop)

	def reset_time(self, extend_only = False):
		'''
		Args:
			extend_only (bool) : will just extend the time in the segment and not reset it if set to true [do not use when composing wavoforms...].
			
		Allings all segments togeter and sets the input time to 0,
		e.g. , 
		chan1 : waveform until 70 ns
		chan2 : waveform until 140ns
		-> totaltime will be 140 ns,
		when you now as a new pulse (e.g. at time 0, it will actually occur at 140 ns in both blocks)
		'''
		
		n_channels = len(self.channels)
		shape = list(self.shape)
		time_data = np.empty([n_channels] + shape)

		for i in range(len(self.channels)):
			time_data[i] = upconvert_dimension(getattr(self, self.channels[i]).total_time, shape)

		times = np.amax(time_data, axis = 0)
		times, axis = reduce_arr(times)
		if len(axis) == 0:
			loop_obj = times
		else:
			axis_np = np.array(axis)
			label = np.array(self.setpoint_data.labels)
			unit = np.array(self.setpoint_data.units)
			setvals = np.array(self.setpoint_data.setpoints)
			if max(axis) <= (len(setvals)-1): # not completely universal yet. If first higer axes get populated, it might fail
				setvals = setvals[axis_np]
				label = label[axis_np]
				unit = unit[axis_np]
			loop_obj = lp.loop_obj()
			loop_obj.add_data(times, axis, label, unit, setvals)

		for i in self.channels:
			segment = getattr(self, i)
			segment.reset_time(loop_obj, False)

	def get_waveform(self, channel, index = [0], pre_delay=0, post_delay = 0, sample_rate=1e9):
		'''
		function to get the raw data of a waveform,
		inputs:
			channel (str) : channel name of the waveform you want
			index (tuple) :
			pre_delay (int) : extra offset in from of the waveform (start at negative time) (for a certain channel, as defined in channel delays)
			post_delay (int) : time gets appended to the waveform (for a certain channel)
		returns:
			np.ndarray[ndim=1, dtype=double] : waveform as a numpy array
		'''
		return getattr(self, channel).get_segment(index, pre_delay, post_delay, sample_rate)

	def extend_dim(self, shape=None, ref = False):
		'''
		extend the dimensions of the waveform to a given shape.
		Args:
			shape (tuple) : shape of the new waveform
			ref (bool) : put to True if you want to extend the dimension by using pointers instead of making full copies.
		If referencing is True, a pre-render will already be performed to make sure nothing is rendered double. 
		'''
		if shape is None:
			shape = self.shape

		
		for i in self.channels:
			if self.render_mode == False:
				getattr(self, i).data = update_dimension(getattr(self, i).data, shape, ref)
	
			if getattr(self, i).type == 'render' and self.render_mode == True:
				getattr(self, i)._pulse_data_all = update_dimension(getattr(self, i)._pulse_data_all, shape, ref)

		if self.render_mode == False:
			self._software_markers.data = update_dimension(self._software_markers.data, shape, ref)
		else:
			self._software_markers._pulse_data_all = update_dimension(self._software_markers.pulse_data_all, shape, ref)

	def add_HVI_marker(self, marker_name, t_off = 0):
		'''
		add a HVI marker that corresponds to the current time of the segment (defined by reset_time). 

		Args:
			marker_name (str) : name of the marker to add
			t_off (str) : offset to be given from the marker 
		'''
		times = lp.loop_obj()
		# Look into this inversion of the setpoints
		times.add_data(self._start_time, axis=list(range(self.ndim -1,-1,-1)), 
				labels = self.setpoint_data.labels[::-1], 
				units = self.setpoint_data.units[::-1], 
				setvals = self.setpoint_data.setpoints[::-1])

		self.add_HVI_variable(marker_name, times + t_off, True)

	def add_HVI_variable(self, marker_name, value, time=False):
		"""
		add time for the marker.
		Args:
			name (str) : name of the variable
			value (double) : value to assign to the variable
			time (bool) : if the value is a timestamp (determines behaviour when the variable is used in a sequence) (coresponding to a master clock)
		"""
		self._software_markers._add_HVI_variable(marker_name, value, time)

	def enter_rendering_mode(self):
		'''
		put the segments into rendering mode, which means that they cannot be changed. All segments will get their final length at this moment.
		'''
		self.reset_time()
		self.render_mode = True
		for i in self.channels:
			getattr(self, i).render_mode =  True
			# make a pre-render all all the pulse data (e.g. compose channels, do not render in full).
			if getattr(self, i).type == 'render':
				getattr(self, i).pulse_data_all

	def add_master_clock(self, time):
		'''
		add a master clock to the segment.
		
		Args:
			time (float) :  effective time that this segment start in the sequence.

		At the moment only correction for the HVI marker, clock for the MW signal needs to be implemented here later.
		'''

		self._software_markers._add_global_time_shift(time)

	def exit_rendering_mode(self):
		'''
		exit rendering mode and clear all the ram that was used for the rendering.
		'''
		self.render_mode = False
		for i in self.channels:
			getattr(self, i).render_mode =  False
			getattr(self, i)._pulse_data_all = None

>>>>>>> 17f1b4f0

def add_reference_channels(segment_container_obj, virtual_gates_objs, IQ_channels_objs):
    '''
    add/update the references to the channels
    
    Args:
        segment_container_obj (segment_container) : 
        virtual_gates_objs (list<virtual_gates_constructor>) : list of object that define virtual gates
        IQ_channels_objs (list<IQ_channel_constructor>) : list of objects that define virtual IQ channels.
    '''
    for channel in segment_container_obj.channels:
        getattr(segment_container_obj, channel).reference_channels = list()
        getattr(segment_container_obj, channel).IQ_ref_channels = list()
        getattr(segment_container_obj, channel).add_reference_markers = list()
        getattr(segment_container_obj, channel)._data_hvi_variable = segment_container_obj._software_markers

    for virtual_gates in virtual_gates_objs:
        # add reference in real gates.
        for i in range(virtual_gates.size):
            real_channel = getattr(segment_container_obj, virtual_gates.real_gate_names[i])
            virtual_gates_values = virtual_gates.virtual_gate_matrix_inv[i,:]

            for j in range(virtual_gates.size):
                if virtual_gates_values[j] != 0:
                    virutal_channel_reference_info = virtual_pulse_channel_info(virtual_gates.virtual_gate_names[j], 
                        getattr(segment_container_obj, virtual_gates.virtual_gate_names[j]), virtual_gates_values[j])
                    real_channel.add_reference_channel(virutal_channel_reference_info)


    # define virtual IQ channels
    for IQ_channels_obj in IQ_channels_objs:
        # set up maping to real IQ channels:
        for IQ_real_channel_info in IQ_channels_obj.IQ_channel_map:
            real_channel = getattr(segment_container_obj, IQ_real_channel_info.channel_name)
            for virtual_channel_name in IQ_channels_obj.virtual_channel_map:
                virtual_channel = getattr(segment_container_obj, virtual_channel_name.channel_name)
                real_channel.add_IQ_channel(IQ_channels_obj.LO, virtual_channel_name.channel_name, virtual_channel, IQ_real_channel_info.IQ_comp, IQ_real_channel_info.image)

        # set up markers
        for marker_info in IQ_channels_obj.markers:
            real_channel_marker = getattr(segment_container_obj, marker_info.Marker_channel)
            
            for virtual_channel_name in IQ_channels_obj.virtual_channel_map:
                virtual_channel = getattr(segment_container_obj, virtual_channel_name.channel_name)
                real_channel_marker.add_reference_marker_IQ(virtual_channel, marker_info.pre_delay, marker_info.post_delay)


if __name__ == '__main__':
    import pulse_lib.segments.utility.looping as lp
    import matplotlib.pyplot as plt
    from pulse_lib.segments.segment_IQ import segment_IQ
    from pulse_lib.segments.segment_markers import segment_marker

    seg = segment_container(["a", "b",])
    # b = segment_container(["a", "b"])
    chan = segment_IQ("q1")
    setattr(seg, "q1", chan)

    chan_M = segment_marker("M1")
    setattr(seg, "M1", chan_M)
    seg.channels.append("q1")
    seg.channels.append("M1")
    # print(seg.channels)
    # print(seg.q1)
    seg.a.add_IQ_channel(1e9, "q1", chan, "I", "0")
    seg.b.add_IQ_channel(1e9, "q1", chan, "Q", "0")

    seg.M1.add_reference_marker_IQ(chan, 5,10)


    seg.a.add_block(0,lp.linspace(50,100,10),100)
    seg.a += 500
    seg.b += 500
    seg.reset_time()
    seg.q1.add_MW_pulse(0,100,10,1.015e9)
    seg.q1.wait(10)
    seg.reset_time()
    seg.q1.add_chirp(0,100,1e7,1.1e8, 100)
    seg.q1.wait(20)
    seg.q1.reset_time()
    seg.q1.add_chirp(0,100,1.1e9,1.e9, 100)
    seg.q1.wait(10)
    seg.add_HVI_marker("my_test")
    # print(seg._software_markers.data)
    # print(seg.setpoint_data)
    # print(a.a.data[2,2,2])

    seg.q1.plot_segment([0], sample_rate = 1e10)
    seg.a.plot_segment([0], True, sample_rate = 1e10)
    seg.b.plot_segment([0], True, sample_rate = 1e10)
    seg.M1.plot_segment([0])
    plt.show()<|MERGE_RESOLUTION|>--- conflicted
+++ resolved
@@ -19,356 +19,365 @@
 import copy
 
 class segment_container():
-<<<<<<< HEAD
-    '''
-    Class containing all the single segments for for a series of channels.
-    This is a organisational class.
-    Class is capable of checking wheather upload is needed.
-    Class is capable of termining what volatages are required for each channel.
-    Class returns vmin/vmax data to awg object
-    Class returns upload data as a numpy<double> array to awg object.
-    '''
-    def __init__(self, channel_names, markers = [], virtual_gates_objs = [], IQ_channels_objs = []):
-        """
-        initialize a container for segments.
-        Args:
-            channel_names (list<str>) : list with names of physical output channels on the AWG
-            markers (list<str>) : declaration which of these channels are markers
-            virtual_gates_objs (list<virtual_gates_constructor>) : list of object that define virtual gates
-            IQ_channels_objs (list<IQ_channel_constructor>) : list of objects that define virtual IQ channels.
-        """
-        # physical + virtual channels
-        self.channels = []
-        self.render_mode = False
-        self.id = uuid.uuid4()
-        self._Vmin_max_data = dict()
-        self._software_markers = segment_HVI_variables("HVI_markers")
-
-        self._virtual_gates_objs = virtual_gates_objs
-        self._IQ_channel_objs = IQ_channels_objs
-
-        for name in channel_names:
-            self._Vmin_max_data[name] = {"v_min" : None, "v_max" : None}
-        
-        self.prev_upload = datetime.datetime.utcfromtimestamp(0)
-
-        
-        # define real channels (+ markers)
-        for name in channel_names:
-            if name in markers:
-                setattr(self, name, segment_marker(name, self._software_markers))
-            else:
-                setattr(self, name, segment_pulse(name, self._software_markers))
-            self.channels.append(name)
-
-        # define virtual gates
-        for virtual_gates in virtual_gates_objs:
-            # make segments for virtual gates.
-            for virtual_gate_name in virtual_gates.virtual_gate_names:
-                setattr(self, virtual_gate_name, segment_pulse(virtual_gate_name, self._software_markers, 'virtual_baseband'))
-                self.channels.append(virtual_gate_name)
-
-
-        # define virtual IQ channels
-        for IQ_channels_obj in IQ_channels_objs:
-            for virtual_channel_name in IQ_channels_obj.virtual_channel_map:
-                setattr(self, virtual_channel_name.channel_name, segment_IQ(virtual_channel_name.channel_name, self._software_markers))
-                self.channels.append(virtual_channel_name.channel_name)
-
-        # add the reference between channels for baseband pulses (->virtual gates) and IQ channels.
-        add_reference_channels(self, self._virtual_gates_objs, self._IQ_channel_objs)
-
-        self._setpoints = setpoint_mgr()
-
-    def __copy__(self):
-        new = segment_container([])
-        
-        new._virtual_gates_objs = self._virtual_gates_objs
-        new._IQ_channel_objs = self._IQ_channel_objs
-
-        new.channels = copy.copy(self.channels)
-
-        for chan_name in self.channels:
-            chan = getattr(self, chan_name)
-            new_chan = copy.copy(chan)
-            setattr(new, chan_name,new_chan)
-
-        new.render_mode = copy.copy(self.render_mode)
-        new._Vmin_max_data = copy.copy(self._Vmin_max_data)
-        new._software_markers = copy.copy(self._software_markers)
-        new._setpoints = copy.copy(self._setpoints)
-        
-        # update the references in of all the channels
-        add_reference_channels(new, self._virtual_gates_objs, self._IQ_channel_objs)
-
-        return new
-    
-    @property
-    def software_markers(self):
-        return self._software_markers
-    
-    @software_markers.setter
-    def software_markers(self, new_marker):
-        self._software_markers = new_marker
-        add_reference_channels(self, self._virtual_gates_objs, self._IQ_channel_objs)
-
-    @property
-    def shape(self):
-        '''
-        get combined shape of all the waveforms
-        '''
-        my_shape = (1,)
-        for i in self.channels:
-            dim = getattr(self, i).shape
-            my_shape = find_common_dimension(my_shape, dim)
-
-        return my_shape
-    
-    @property
-    def ndim(self):
-        return len(self.shape)
-    
-    @property
-    def last_mod(self):
-        time = datetime.datetime.utcfromtimestamp(0)
-        for i in self.channels:
-            if getattr(self, i, segment_single()).last_edit > time:
-                time = getattr(self, i, segment_single()).last_edit
-        return time
-
-    @property
-    def total_time(self):
-        '''
-        get the total time that will be uploaded for this segment to the AWG
-        Returns:
-            times (np.ndarray) : numpy array with the total time (maximum of all the channels), for all the different loops executed.
-        '''
-
-        shape = list(self.shape)
-        n_channels = len(self.channels)
-        
-        time_data = np.empty([n_channels] + shape)
-        
-        for i in range(len(self.channels)):
-            time_data[i] = upconvert_dimension(getattr(self, self.channels[i]).total_time, shape)
-
-        times = np.amax(time_data, axis = 0)
-
-        return times
-
-    @property
-    def _start_time(self):
-        '''
-        get the total time that will be uploaded for this segment to the AWG
-        Returns:
-            times (np.ndarray) : numpy array with the total time (maximum of all the channels), for all the different loops executed.
-        '''
-
-        shape = list(self.shape)
-        n_channels = len(self.channels)
-        
-        time_data = np.empty([n_channels] + shape)
-
-        for i in range(len(self.channels)):
-            time_data[i] = upconvert_dimension(getattr(self, self.channels[i]).start_time, shape)
-
-        times = np.amax(time_data, axis = 0)
-
-        return times
-
-    @property
-    def setpoint_data(self):
-
-        comb_setpoints = copy.deepcopy(self._setpoints)
-
-        for i in self.channels:
-            segment = getattr(self, i)
-            comb_setpoints += segment.setpoints
-        
-        return comb_setpoints
-    
-
-    @property
-    def Vmin_max_data(self):
-        if self.prev_upload < self.last_mod:
-
-            for i in range(len(self.channels)):
-                self._Vmin_max_data[self.channels[i]]['v_min'] = getattr(self,self.channels[i]).v_min
-                self._Vmin_max_data[self.channels[i]]['v_max'] = getattr(self,self.channels[i]).v_max
-
-        return self._Vmin_max_data
-
-    def append(self, other, time=None):
-        '''
-        append other segments the the current ones in the container.
-        Args:
-            other (segment_container) : other segment to append
-        '''
-        if not isinstance(other, segment_container):
-            raise TypeError("segment_container object expected. Did you supply a single segment?")
-
-        # make sure all object have a full size.
-        my_shape = find_common_dimension(self.shape, other.shape)
-        other.extend_dim(my_shape)
-        self.extend_dim(my_shape)
-
-        self._setpoints += other._setpoints
-
-        if time == None:
-            times = self.total_time
-
-            time = lp.loop_obj()
-            time.add_data(times, list(range(len(times.shape)-1, -1,-1)))
-        for i in self.channels:
-            segment = getattr(self, i)
-            segment.append(getattr(other, i), time)
-
-    def slice_time(self, start, stop):
-        """
-        slice time in a segment container
-        Args:
-            start (double) : start time of the slice
-            stop (double) : stop time of the slice
-
-        The slice_time function allows you to cut all the waveforms in the segment container in different sizes.
-        This function should be handy for debugging, example usage would be, 
-        You are runnning an algorithm and want to check what the measurement outcomes are though the whole algorithm.
-        Pratically, you want to know
-            0 -> 10ns (@10 ns still everything as expected?)
-            0 -> 20ns
-            0 -> ...
-        This function would allow you to do that, e.g. by calling segment_container.cut_segment(0, lp.linspace(10,100,9))
-        """
-        for i in self.channels:
-            segment = getattr(self, i)
-            segment.slice_time(start, stop)
-
-    def reset_time(self, extend_only = False):
-        '''
-        Args:
-            extend_only (bool) : will just extend the time in the segment and not reset it if set to true [do not use when composing wavoforms...].
-            
-        Allings all segments togeter and sets the input time to 0,
-        e.g. , 
-        chan1 : waveform until 70 ns
-        chan2 : waveform until 140ns
-        -> totaltime will be 140 ns,
-        when you now as a new pulse (e.g. at time 0, it will actually occur at 140 ns in both blocks)
-        '''
-        
-        n_channels = len(self.channels)
-        shape = list(self.shape)
-        time_data = np.empty([n_channels] + shape)
-
-        for i in range(len(self.channels)):
-            time_data[i] = upconvert_dimension(getattr(self, self.channels[i]).total_time, shape)
-
-
-        times = np.amax(time_data, axis = 0)
-        times, axis = reduce_arr(times)
-
-        if len(axis) == 0:
-            loop_obj = times
-        else:
-            loop_obj = lp.loop_obj()
-            loop_obj.add_data(times, axis)
-
-        for i in self.channels:
-            segment = getattr(self, i)
-            segment.reset_time(loop_obj, False)
-
-    def get_waveform(self, channel, index = [0], pre_delay=0, post_delay = 0, sample_rate=1e9):
-        '''
-        function to get the raw data of a waveform,
-        inputs:
-            channel (str) : channel name of the waveform you want
-            index (tuple) :
-            pre_delay (int) : extra offset in from of the waveform (start at negative time) (for a certain channel, as defined in channel delays)
-            post_delay (int) : time gets appended to the waveform (for a certain channel)
-        returns:
-            np.ndarray[ndim=1, dtype=double] : waveform as a numpy array
-        '''
-        return getattr(self, channel).get_segment(index, pre_delay, post_delay, sample_rate)
-
-    def extend_dim(self, shape=None, ref = False):
-        '''
-        extend the dimensions of the waveform to a given shape.
-        Args:
-            shape (tuple) : shape of the new waveform
-            ref (bool) : put to True if you want to extend the dimension by using pointers instead of making full copies.
-        If referencing is True, a pre-render will already be performed to make sure nothing is rendered double. 
-        '''
-        if shape is None:
-            shape = self.shape
-
-        
-        for i in self.channels:
-            if self.render_mode == False:
-                getattr(self, i).data = update_dimension(getattr(self, i).data, shape, ref)
-    
-            if getattr(self, i).type == 'render' and self.render_mode == True:
-                getattr(self, i)._pulse_data_all = update_dimension(getattr(self, i)._pulse_data_all, shape, ref)
-
-        if self.render_mode == False:
-            self._software_markers.data = update_dimension(self._software_markers.data, shape, ref)
-        else:
-            self._software_markers._pulse_data_all = update_dimension(self._software_markers.pulse_data_all, shape, ref)
-
-    def add_HVI_marker(self, marker_name, t_off = 0):
-        '''
-        add a HVI marker that corresponds to the current time of the segment (defined by reset_time). 
-
-        Args:
-            marker_name (str) : name of the marker to add
-            t_off (str) : offset to be given from the marker 
-        '''
-        times = lp.loop_obj()
-        times.add_data(self._start_time, axis=list(range(self.ndim -1,-1,-1)))
-
-        self.add_HVI_variable(marker_name, times + t_off, True)
-
-    def add_HVI_variable(self, marker_name, value, time=False):
-        """
-        add time for the marker.
-        Args:
-            name (str) : name of the variable
-            value (double) : value to assign to the variable
-            time (bool) : if the value is a timestamp (determines behaviour when the variable is used in a sequence) (coresponding to a master clock)
-        """
-        self._software_markers._add_HVI_variable(marker_name, value, time)
-
-    def enter_rendering_mode(self):
-        '''
-        put the segments into rendering mode, which means that they cannot be changed. All segments will get their final length at this moment.
-        '''
-        self.reset_time()
-        self.render_mode = True
-        for i in self.channels:
-            getattr(self, i).render_mode =  True
-            # make a pre-render all all the pulse data (e.g. compose channels, do not render in full).
-            if getattr(self, i).type == 'render':
-                getattr(self, i).pulse_data_all
-
-    def add_master_clock(self, time):
-        '''
-        add a master clock to the segment.
-        
-        Args:
-            time (float) :  effective time that this segment start in the sequence.
-
-        At the moment only correction for the HVI marker, clock for the MW signal needs to be implemented here later.
-        '''
-
-        self._software_markers._add_global_time_shift(time)
-
-    def exit_rendering_mode(self):
-        '''
-        exit rendering mode and clear all the ram that was used for the rendering.
-        '''
-        self.render_mode = False
-        for i in self.channels:
-            getattr(self, i).render_mode =  False
-            getattr(self, i)._pulse_data_all = None
+	'''
+	Class containing all the single segments for for a series of channels.
+	This is a organisational class.
+	Class is capable of checking wheather upload is needed.
+	Class is capable of termining what volatages are required for each channel.
+	Class returns vmin/vmax data to awg object
+	Class returns upload data as a numpy<double> array to awg object.
+	'''
+	def __init__(self, channel_names, markers = [], virtual_gates_objs = [], IQ_channels_objs = []):
+		"""
+		initialize a container for segments.
+		Args:
+			channel_names (list<str>) : list with names of physical output channels on the AWG
+			markers (list<str>) : declaration which of these channels are markers
+			virtual_gates_objs (list<virtual_gates_constructor>) : list of object that define virtual gates
+			IQ_channels_objs (list<IQ_channel_constructor>) : list of objects that define virtual IQ channels.
+		"""
+		# physical + virtual channels
+		self.channels = []
+		self.render_mode = False
+		self.id = uuid.uuid4()
+		self._Vmin_max_data = dict()
+		self._software_markers = segment_HVI_variables("HVI_markers")
+
+		self._virtual_gates_objs = virtual_gates_objs
+		self._IQ_channel_objs = IQ_channels_objs
+
+		for name in channel_names:
+			self._Vmin_max_data[name] = {"v_min" : None, "v_max" : None}
+		
+		self.prev_upload = datetime.datetime.utcfromtimestamp(0)
+
+		
+		# define real channels (+ markers)
+		for name in channel_names:
+			if name in markers:
+				setattr(self, name, segment_marker(name, self._software_markers))
+			else:
+				setattr(self, name, segment_pulse(name, self._software_markers))
+			self.channels.append(name)
+
+		# define virtual gates
+		for virtual_gates in virtual_gates_objs:
+			# make segments for virtual gates.
+			for virtual_gate_name in virtual_gates.virtual_gate_names:
+				setattr(self, virtual_gate_name, segment_pulse(virtual_gate_name, self._software_markers, 'virtual_baseband'))
+				self.channels.append(virtual_gate_name)
+
+
+		# define virtual IQ channels
+		for IQ_channels_obj in IQ_channels_objs:
+			for virtual_channel_name in IQ_channels_obj.virtual_channel_map:
+				setattr(self, virtual_channel_name.channel_name, segment_IQ(virtual_channel_name.channel_name, self._software_markers))
+				self.channels.append(virtual_channel_name.channel_name)
+
+		# add the reference between channels for baseband pulses (->virtual gates) and IQ channels.
+		add_reference_channels(self, self._virtual_gates_objs, self._IQ_channel_objs)
+
+		self._setpoints = setpoint_mgr()
+
+	def __copy__(self):
+		new = segment_container([])
+		
+		new._virtual_gates_objs = self._virtual_gates_objs
+		new._IQ_channel_objs = self._IQ_channel_objs
+
+		new.channels = copy.copy(self.channels)
+
+		for chan_name in self.channels:
+			chan = getattr(self, chan_name)
+			new_chan = copy.copy(chan)
+			setattr(new, chan_name,new_chan)
+
+		new.render_mode = copy.copy(self.render_mode)
+		new._Vmin_max_data = copy.copy(self._Vmin_max_data)
+		new._software_markers = copy.copy(self._software_markers)
+		new._setpoints = copy.copy(self._setpoints)
+		
+		# update the references in of all the channels
+		add_reference_channels(new, self._virtual_gates_objs, self._IQ_channel_objs)
+
+		return new
+	
+	@property
+	def software_markers(self):
+		return self._software_markers
+	
+	@software_markers.setter
+	def software_markers(self, new_marker):
+		self._software_markers = new_marker
+		add_reference_channels(self, self._virtual_gates_objs, self._IQ_channel_objs)
+
+	@property
+	def shape(self):
+		'''
+		get combined shape of all the waveforms
+		'''
+		my_shape = (1,)
+		for i in self.channels:
+			dim = getattr(self, i).shape
+			my_shape = find_common_dimension(my_shape, dim)
+
+		return my_shape
+	
+	@property
+	def ndim(self):
+		return len(self.shape)
+	
+	@property
+	def last_mod(self):
+		time = datetime.datetime.utcfromtimestamp(0)
+		for i in self.channels:
+			if getattr(self, i, segment_single()).last_edit > time:
+				time = getattr(self, i, segment_single()).last_edit
+		return time
+
+	@property
+	def total_time(self):
+		'''
+		get the total time that will be uploaded for this segment to the AWG
+		Returns:
+			times (np.ndarray) : numpy array with the total time (maximum of all the channels), for all the different loops executed.
+		'''
+
+		shape = list(self.shape)
+		n_channels = len(self.channels)
+		
+		time_data = np.empty([n_channels] + shape)
+		
+		for i in range(len(self.channels)):
+			time_data[i] = upconvert_dimension(getattr(self, self.channels[i]).total_time, shape)
+
+		times = np.amax(time_data, axis = 0)
+
+		return times
+
+	@property
+	def _start_time(self):
+		'''
+		get the total time that will be uploaded for this segment to the AWG
+		Returns:
+			times (np.ndarray) : numpy array with the total time (maximum of all the channels), for all the different loops executed.
+		'''
+
+		shape = list(self.shape)
+		n_channels = len(self.channels)
+		
+		time_data = np.empty([n_channels] + shape)
+
+		for i in range(len(self.channels)):
+			time_data[i] = upconvert_dimension(getattr(self, self.channels[i]).start_time, shape)
+
+		times = np.amax(time_data, axis = 0)
+
+		return times
+
+	@property
+	def setpoint_data(self):
+
+		comb_setpoints = copy.deepcopy(self._setpoints)
+
+		for i in self.channels:
+			segment = getattr(self, i)
+			comb_setpoints += segment.setpoints
+		
+		return comb_setpoints
+	
+
+	@property
+	def Vmin_max_data(self):
+		if self.prev_upload < self.last_mod:
+
+			for i in range(len(self.channels)):
+				self._Vmin_max_data[self.channels[i]]['v_min'] = getattr(self,self.channels[i]).v_min
+				self._Vmin_max_data[self.channels[i]]['v_max'] = getattr(self,self.channels[i]).v_max
+
+		return self._Vmin_max_data
+
+	def append(self, other, time=None):
+		'''
+		append other segments the the current ones in the container.
+		Args:
+			other (segment_container) : other segment to append
+		'''
+		if not isinstance(other, segment_container):
+			raise TypeError("segment_container object expected. Did you supply a single segment?")
+
+		# make sure all object have a full size.
+		my_shape = find_common_dimension(self.shape, other.shape)
+		other.extend_dim(my_shape)
+		self.extend_dim(my_shape)
+
+		self._setpoints += other._setpoints
+
+		if time == None:
+			times = self.total_time
+
+			time = lp.loop_obj()
+			time.add_data(times, list(range(len(times.shape)-1, -1,-1)))
+		for i in self.channels:
+			segment = getattr(self, i)
+			segment.append(getattr(other, i), time)
+
+	def slice_time(self, start, stop):
+		"""
+		slice time in a segment container
+		Args:
+			start (double) : start time of the slice
+			stop (double) : stop time of the slice
+
+		The slice_time function allows you to cut all the waveforms in the segment container in different sizes.
+		This function should be handy for debugging, example usage would be, 
+		You are runnning an algorithm and want to check what the measurement outcomes are though the whole algorithm.
+		Pratically, you want to know
+			0 -> 10ns (@10 ns still everything as expected?)
+			0 -> 20ns
+			0 -> ...
+		This function would allow you to do that, e.g. by calling segment_container.cut_segment(0, lp.linspace(10,100,9))
+		"""
+		for i in self.channels:
+			segment = getattr(self, i)
+			segment.slice_time(start, stop)
+
+	def reset_time(self, extend_only = False):
+		'''
+		Args:
+			extend_only (bool) : will just extend the time in the segment and not reset it if set to true [do not use when composing wavoforms...].
+			
+		Allings all segments togeter and sets the input time to 0,
+		e.g. , 
+		chan1 : waveform until 70 ns
+		chan2 : waveform until 140ns
+		-> totaltime will be 140 ns,
+		when you now as a new pulse (e.g. at time 0, it will actually occur at 140 ns in both blocks)
+		'''
+		
+		n_channels = len(self.channels)
+		shape = list(self.shape)
+		time_data = np.empty([n_channels] + shape)
+
+		for i in range(len(self.channels)):
+			time_data[i] = upconvert_dimension(getattr(self, self.channels[i]).total_time, shape)
+
+		times = np.amax(time_data, axis = 0)
+		times, axis = reduce_arr(times)
+		if len(axis) == 0:
+			loop_obj = times
+		else:
+			axis_np = np.array(axis)
+			label = np.array(self.setpoint_data.labels)
+			unit = np.array(self.setpoint_data.units)
+			setvals = np.array(self.setpoint_data.setpoints)
+			if max(axis) <= (len(setvals)-1): # not completely universal yet. If first higer axes get populated, it might fail
+				setvals = setvals[axis_np]
+				label = label[axis_np]
+				unit = unit[axis_np]
+			loop_obj = lp.loop_obj()
+			loop_obj.add_data(times, axis, label, unit, setvals)
+
+		for i in self.channels:
+			segment = getattr(self, i)
+			segment.reset_time(loop_obj, False)
+
+	def get_waveform(self, channel, index = [0], pre_delay=0, post_delay = 0, sample_rate=1e9):
+		'''
+		function to get the raw data of a waveform,
+		inputs:
+			channel (str) : channel name of the waveform you want
+			index (tuple) :
+			pre_delay (int) : extra offset in from of the waveform (start at negative time) (for a certain channel, as defined in channel delays)
+			post_delay (int) : time gets appended to the waveform (for a certain channel)
+		returns:
+			np.ndarray[ndim=1, dtype=double] : waveform as a numpy array
+		'''
+		return getattr(self, channel).get_segment(index, pre_delay, post_delay, sample_rate)
+
+	def extend_dim(self, shape=None, ref = False):
+		'''
+		extend the dimensions of the waveform to a given shape.
+		Args:
+			shape (tuple) : shape of the new waveform
+			ref (bool) : put to True if you want to extend the dimension by using pointers instead of making full copies.
+		If referencing is True, a pre-render will already be performed to make sure nothing is rendered double. 
+		'''
+		if shape is None:
+			shape = self.shape
+
+		
+		for i in self.channels:
+			if self.render_mode == False:
+				getattr(self, i).data = update_dimension(getattr(self, i).data, shape, ref)
+	
+			if getattr(self, i).type == 'render' and self.render_mode == True:
+				getattr(self, i)._pulse_data_all = update_dimension(getattr(self, i)._pulse_data_all, shape, ref)
+
+		if self.render_mode == False:
+			self._software_markers.data = update_dimension(self._software_markers.data, shape, ref)
+		else:
+			self._software_markers._pulse_data_all = update_dimension(self._software_markers.pulse_data_all, shape, ref)
+
+	def add_HVI_marker(self, marker_name, t_off = 0):
+		'''
+		add a HVI marker that corresponds to the current time of the segment (defined by reset_time). 
+
+		Args:
+			marker_name (str) : name of the marker to add
+			t_off (str) : offset to be given from the marker 
+		'''
+		times = lp.loop_obj()
+		# Look into this inversion of the setpoints
+		times.add_data(self._start_time, axis=list(range(self.ndim -1,-1,-1)), 
+				labels = self.setpoint_data.labels[::-1], 
+				units = self.setpoint_data.units[::-1], 
+				setvals = self.setpoint_data.setpoints[::-1])
+
+		self.add_HVI_variable(marker_name, times + t_off, True)
+
+	def add_HVI_variable(self, marker_name, value, time=False):
+		"""
+		add time for the marker.
+		Args:
+			name (str) : name of the variable
+			value (double) : value to assign to the variable
+			time (bool) : if the value is a timestamp (determines behaviour when the variable is used in a sequence) (coresponding to a master clock)
+		"""
+		self._software_markers._add_HVI_variable(marker_name, value, time)
+
+	def enter_rendering_mode(self):
+		'''
+		put the segments into rendering mode, which means that they cannot be changed. All segments will get their final length at this moment.
+		'''
+		self.reset_time()
+		self.render_mode = True
+		for i in self.channels:
+			getattr(self, i).render_mode =  True
+			# make a pre-render all all the pulse data (e.g. compose channels, do not render in full).
+			if getattr(self, i).type == 'render':
+				getattr(self, i).pulse_data_all
+
+	def add_master_clock(self, time):
+		'''
+		add a master clock to the segment.
+		
+		Args:
+			time (float) :  effective time that this segment start in the sequence.
+
+		At the moment only correction for the HVI marker, clock for the MW signal needs to be implemented here later.
+		'''
+
+		self._software_markers._add_global_time_shift(time)
+
+	def exit_rendering_mode(self):
+		'''
+		exit rendering mode and clear all the ram that was used for the rendering.
+		'''
+		self.render_mode = False
+		for i in self.channels:
+			getattr(self, i).render_mode =  False
+			getattr(self, i)._pulse_data_all = None
 
     def get_metadata(self):
         '''
@@ -401,369 +410,6 @@
                     all_pulse[('p%i' %i)] = pd
                 metadata[ch+'_pulses'] = all_pulse
         return metadata
-            
-=======
-	'''
-	Class containing all the single segments for for a series of channels.
-	This is a organisational class.
-	Class is capable of checking wheather upload is needed.
-	Class is capable of termining what volatages are required for each channel.
-	Class returns vmin/vmax data to awg object
-	Class returns upload data as a numpy<double> array to awg object.
-	'''
-	def __init__(self, channel_names, markers = [], virtual_gates_objs = [], IQ_channels_objs = []):
-		"""
-		initialize a container for segments.
-		Args:
-			channel_names (list<str>) : list with names of physical output channels on the AWG
-			markers (list<str>) : declaration which of these channels are markers
-			virtual_gates_objs (list<virtual_gates_constructor>) : list of object that define virtual gates
-			IQ_channels_objs (list<IQ_channel_constructor>) : list of objects that define virtual IQ channels.
-		"""
-		# physical + virtual channels
-		self.channels = []
-		self.render_mode = False
-		self.id = uuid.uuid4()
-		self._Vmin_max_data = dict()
-		self._software_markers = segment_HVI_variables("HVI_markers")
-
-		self._virtual_gates_objs = virtual_gates_objs
-		self._IQ_channel_objs = IQ_channels_objs
-
-		for name in channel_names:
-			self._Vmin_max_data[name] = {"v_min" : None, "v_max" : None}
-		
-		self.prev_upload = datetime.datetime.utcfromtimestamp(0)
-
-		
-		# define real channels (+ markers)
-		for name in channel_names:
-			if name in markers:
-				setattr(self, name, segment_marker(name, self._software_markers))
-			else:
-				setattr(self, name, segment_pulse(name, self._software_markers))
-			self.channels.append(name)
-
-		# define virtual gates
-		for virtual_gates in virtual_gates_objs:
-			# make segments for virtual gates.
-			for virtual_gate_name in virtual_gates.virtual_gate_names:
-				setattr(self, virtual_gate_name, segment_pulse(virtual_gate_name, self._software_markers, 'virtual_baseband'))
-				self.channels.append(virtual_gate_name)
-
-
-		# define virtual IQ channels
-		for IQ_channels_obj in IQ_channels_objs:
-			for virtual_channel_name in IQ_channels_obj.virtual_channel_map:
-				setattr(self, virtual_channel_name.channel_name, segment_IQ(virtual_channel_name.channel_name, self._software_markers))
-				self.channels.append(virtual_channel_name.channel_name)
-
-		# add the reference between channels for baseband pulses (->virtual gates) and IQ channels.
-		add_reference_channels(self, self._virtual_gates_objs, self._IQ_channel_objs)
-
-		self._setpoints = setpoint_mgr()
-
-	def __copy__(self):
-		new = segment_container([])
-		
-		new._virtual_gates_objs = self._virtual_gates_objs
-		new._IQ_channel_objs = self._IQ_channel_objs
-
-		new.channels = copy.copy(self.channels)
-
-		for chan_name in self.channels:
-			chan = getattr(self, chan_name)
-			new_chan = copy.copy(chan)
-			setattr(new, chan_name,new_chan)
-
-		new.render_mode = copy.copy(self.render_mode)
-		new._Vmin_max_data = copy.copy(self._Vmin_max_data)
-		new._software_markers = copy.copy(self._software_markers)
-		new._setpoints = copy.copy(self._setpoints)
-		
-		# update the references in of all the channels
-		add_reference_channels(new, self._virtual_gates_objs, self._IQ_channel_objs)
-
-		return new
-	
-	@property
-	def software_markers(self):
-		return self._software_markers
-	
-	@software_markers.setter
-	def software_markers(self, new_marker):
-		self._software_markers = new_marker
-		add_reference_channels(self, self._virtual_gates_objs, self._IQ_channel_objs)
-
-	@property
-	def shape(self):
-		'''
-		get combined shape of all the waveforms
-		'''
-		my_shape = (1,)
-		for i in self.channels:
-			dim = getattr(self, i).shape
-			my_shape = find_common_dimension(my_shape, dim)
-
-		return my_shape
-	
-	@property
-	def ndim(self):
-		return len(self.shape)
-	
-	@property
-	def last_mod(self):
-		time = datetime.datetime.utcfromtimestamp(0)
-		for i in self.channels:
-			if getattr(self, i, segment_single()).last_edit > time:
-				time = getattr(self, i, segment_single()).last_edit
-		return time
-
-	@property
-	def total_time(self):
-		'''
-		get the total time that will be uploaded for this segment to the AWG
-		Returns:
-			times (np.ndarray) : numpy array with the total time (maximum of all the channels), for all the different loops executed.
-		'''
-
-		shape = list(self.shape)
-		n_channels = len(self.channels)
-		
-		time_data = np.empty([n_channels] + shape)
-		
-		for i in range(len(self.channels)):
-			time_data[i] = upconvert_dimension(getattr(self, self.channels[i]).total_time, shape)
-
-		times = np.amax(time_data, axis = 0)
-
-		return times
-
-	@property
-	def _start_time(self):
-		'''
-		get the total time that will be uploaded for this segment to the AWG
-		Returns:
-			times (np.ndarray) : numpy array with the total time (maximum of all the channels), for all the different loops executed.
-		'''
-
-		shape = list(self.shape)
-		n_channels = len(self.channels)
-		
-		time_data = np.empty([n_channels] + shape)
-
-		for i in range(len(self.channels)):
-			time_data[i] = upconvert_dimension(getattr(self, self.channels[i]).start_time, shape)
-
-		times = np.amax(time_data, axis = 0)
-
-		return times
-
-	@property
-	def setpoint_data(self):
-
-		comb_setpoints = copy.deepcopy(self._setpoints)
-
-		for i in self.channels:
-			segment = getattr(self, i)
-			comb_setpoints += segment.setpoints
-		
-		return comb_setpoints
-	
-
-	@property
-	def Vmin_max_data(self):
-		if self.prev_upload < self.last_mod:
-
-			for i in range(len(self.channels)):
-				self._Vmin_max_data[self.channels[i]]['v_min'] = getattr(self,self.channels[i]).v_min
-				self._Vmin_max_data[self.channels[i]]['v_max'] = getattr(self,self.channels[i]).v_max
-
-		return self._Vmin_max_data
-
-	def append(self, other, time=None):
-		'''
-		append other segments the the current ones in the container.
-		Args:
-			other (segment_container) : other segment to append
-		'''
-		if not isinstance(other, segment_container):
-			raise TypeError("segment_container object expected. Did you supply a single segment?")
-
-		# make sure all object have a full size.
-		my_shape = find_common_dimension(self.shape, other.shape)
-		other.extend_dim(my_shape)
-		self.extend_dim(my_shape)
-
-		self._setpoints += other._setpoints
-
-		if time == None:
-			times = self.total_time
-
-			time = lp.loop_obj()
-			time.add_data(times, list(range(len(times.shape)-1, -1,-1)))
-		for i in self.channels:
-			segment = getattr(self, i)
-			segment.append(getattr(other, i), time)
-
-	def slice_time(self, start, stop):
-		"""
-		slice time in a segment container
-		Args:
-			start (double) : start time of the slice
-			stop (double) : stop time of the slice
-
-		The slice_time function allows you to cut all the waveforms in the segment container in different sizes.
-		This function should be handy for debugging, example usage would be, 
-		You are runnning an algorithm and want to check what the measurement outcomes are though the whole algorithm.
-		Pratically, you want to know
-			0 -> 10ns (@10 ns still everything as expected?)
-			0 -> 20ns
-			0 -> ...
-		This function would allow you to do that, e.g. by calling segment_container.cut_segment(0, lp.linspace(10,100,9))
-		"""
-		for i in self.channels:
-			segment = getattr(self, i)
-			segment.slice_time(start, stop)
-
-	def reset_time(self, extend_only = False):
-		'''
-		Args:
-			extend_only (bool) : will just extend the time in the segment and not reset it if set to true [do not use when composing wavoforms...].
-			
-		Allings all segments togeter and sets the input time to 0,
-		e.g. , 
-		chan1 : waveform until 70 ns
-		chan2 : waveform until 140ns
-		-> totaltime will be 140 ns,
-		when you now as a new pulse (e.g. at time 0, it will actually occur at 140 ns in both blocks)
-		'''
-		
-		n_channels = len(self.channels)
-		shape = list(self.shape)
-		time_data = np.empty([n_channels] + shape)
-
-		for i in range(len(self.channels)):
-			time_data[i] = upconvert_dimension(getattr(self, self.channels[i]).total_time, shape)
-
-		times = np.amax(time_data, axis = 0)
-		times, axis = reduce_arr(times)
-		if len(axis) == 0:
-			loop_obj = times
-		else:
-			axis_np = np.array(axis)
-			label = np.array(self.setpoint_data.labels)
-			unit = np.array(self.setpoint_data.units)
-			setvals = np.array(self.setpoint_data.setpoints)
-			if max(axis) <= (len(setvals)-1): # not completely universal yet. If first higer axes get populated, it might fail
-				setvals = setvals[axis_np]
-				label = label[axis_np]
-				unit = unit[axis_np]
-			loop_obj = lp.loop_obj()
-			loop_obj.add_data(times, axis, label, unit, setvals)
-
-		for i in self.channels:
-			segment = getattr(self, i)
-			segment.reset_time(loop_obj, False)
-
-	def get_waveform(self, channel, index = [0], pre_delay=0, post_delay = 0, sample_rate=1e9):
-		'''
-		function to get the raw data of a waveform,
-		inputs:
-			channel (str) : channel name of the waveform you want
-			index (tuple) :
-			pre_delay (int) : extra offset in from of the waveform (start at negative time) (for a certain channel, as defined in channel delays)
-			post_delay (int) : time gets appended to the waveform (for a certain channel)
-		returns:
-			np.ndarray[ndim=1, dtype=double] : waveform as a numpy array
-		'''
-		return getattr(self, channel).get_segment(index, pre_delay, post_delay, sample_rate)
-
-	def extend_dim(self, shape=None, ref = False):
-		'''
-		extend the dimensions of the waveform to a given shape.
-		Args:
-			shape (tuple) : shape of the new waveform
-			ref (bool) : put to True if you want to extend the dimension by using pointers instead of making full copies.
-		If referencing is True, a pre-render will already be performed to make sure nothing is rendered double. 
-		'''
-		if shape is None:
-			shape = self.shape
-
-		
-		for i in self.channels:
-			if self.render_mode == False:
-				getattr(self, i).data = update_dimension(getattr(self, i).data, shape, ref)
-	
-			if getattr(self, i).type == 'render' and self.render_mode == True:
-				getattr(self, i)._pulse_data_all = update_dimension(getattr(self, i)._pulse_data_all, shape, ref)
-
-		if self.render_mode == False:
-			self._software_markers.data = update_dimension(self._software_markers.data, shape, ref)
-		else:
-			self._software_markers._pulse_data_all = update_dimension(self._software_markers.pulse_data_all, shape, ref)
-
-	def add_HVI_marker(self, marker_name, t_off = 0):
-		'''
-		add a HVI marker that corresponds to the current time of the segment (defined by reset_time). 
-
-		Args:
-			marker_name (str) : name of the marker to add
-			t_off (str) : offset to be given from the marker 
-		'''
-		times = lp.loop_obj()
-		# Look into this inversion of the setpoints
-		times.add_data(self._start_time, axis=list(range(self.ndim -1,-1,-1)), 
-				labels = self.setpoint_data.labels[::-1], 
-				units = self.setpoint_data.units[::-1], 
-				setvals = self.setpoint_data.setpoints[::-1])
-
-		self.add_HVI_variable(marker_name, times + t_off, True)
-
-	def add_HVI_variable(self, marker_name, value, time=False):
-		"""
-		add time for the marker.
-		Args:
-			name (str) : name of the variable
-			value (double) : value to assign to the variable
-			time (bool) : if the value is a timestamp (determines behaviour when the variable is used in a sequence) (coresponding to a master clock)
-		"""
-		self._software_markers._add_HVI_variable(marker_name, value, time)
-
-	def enter_rendering_mode(self):
-		'''
-		put the segments into rendering mode, which means that they cannot be changed. All segments will get their final length at this moment.
-		'''
-		self.reset_time()
-		self.render_mode = True
-		for i in self.channels:
-			getattr(self, i).render_mode =  True
-			# make a pre-render all all the pulse data (e.g. compose channels, do not render in full).
-			if getattr(self, i).type == 'render':
-				getattr(self, i).pulse_data_all
-
-	def add_master_clock(self, time):
-		'''
-		add a master clock to the segment.
-		
-		Args:
-			time (float) :  effective time that this segment start in the sequence.
-
-		At the moment only correction for the HVI marker, clock for the MW signal needs to be implemented here later.
-		'''
-
-		self._software_markers._add_global_time_shift(time)
-
-	def exit_rendering_mode(self):
-		'''
-		exit rendering mode and clear all the ram that was used for the rendering.
-		'''
-		self.render_mode = False
-		for i in self.channels:
-			getattr(self, i).render_mode =  False
-			getattr(self, i)._pulse_data_all = None
-
->>>>>>> 17f1b4f0
 
 def add_reference_channels(segment_container_obj, virtual_gates_objs, IQ_channels_objs):
     '''
